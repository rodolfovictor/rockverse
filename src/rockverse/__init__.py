--- conflicted
+++ resolved
@@ -1,8 +1,4 @@
-<<<<<<< HEAD
-__version__ = "0.2.1"
-=======
 __version__ = "0.3.0"
->>>>>>> dbdf8578
 
 from rockverse._utils.logo import make_logo
 
